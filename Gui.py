--- conflicted
+++ resolved
@@ -1,28 +1,18 @@
-<<<<<<< HEAD
-=======
-from Main import main, __version__ as ESVersion
-from AdjusterMain import adjust
-from Utils import is_bundled, local_path, output_path, open_file
->>>>>>> 2286adf2
 from argparse import Namespace
 from glob import glob
 import json
 import random
 import os
-<<<<<<< HEAD
 import shutil
-from tkinter import Checkbutton, OptionMenu, Toplevel, LabelFrame, PhotoImage, Tk, LEFT, RIGHT, BOTTOM, TOP, StringVar, IntVar, Frame, Label, W, E, X, Y, Entry, Spinbox, Button, filedialog, messagebox
+from tkinter import Checkbutton, OptionMenu, Toplevel, LabelFrame, PhotoImage, Tk, LEFT, RIGHT, BOTTOM, TOP, StringVar, IntVar, Frame, Label, W, E, X, Y, Entry, Spinbox, Button, filedialog, messagebox, ttk
 from urllib.parse import urlparse
 from urllib.request import urlopen
 
+from AdjusterMain import adjust
 from GuiUtils import ToolTips, set_icon, BackgroundTaskProgress
 from Main import main, __version__ as ESVersion
 from Rom import Sprite
 from Utils import is_bundled, local_path, output_path, open_file
-=======
-import sys
-from tkinter import Checkbutton, OptionMenu, Tk, LEFT, RIGHT, BOTTOM, TOP, StringVar, IntVar, Frame, Label, W, E, X, Entry, Spinbox, Button, filedialog, messagebox, PhotoImage, ttk
->>>>>>> 2286adf2
 
 
 def guiMain(args=None):
@@ -317,13 +307,9 @@
 
     spriteDialogFrame2 = Frame(fileDialogFrame2)
     baseSpriteLabel2 = Label(spriteDialogFrame2, text='Link Sprite')
-    spriteEntry2 = Entry(spriteDialogFrame2, textvariable=spriteVar)
-
-    def SpriteSelect2():
-        sprite = filedialog.askopenfilename()
-        spriteVar.set(sprite)
-
-    spriteSelectButton2 = Button(spriteDialogFrame2, text='Select Sprite', command=SpriteSelect2)
+    spriteEntry2 = Label(spriteDialogFrame2, textvariable=spriteNameVar)
+
+    spriteSelectButton2 = Button(spriteDialogFrame2, text='Select Sprite', command=SpriteSelect)
 
     baseSpriteLabel2.pack(side=LEFT)
     spriteEntry2.pack(side=LEFT)
@@ -353,7 +339,7 @@
         guiargs.quickswap = bool(quickSwapVar.get())
         guiargs.disablemusic = bool(disableMusicVar.get())
         guiargs.rom = romVar2.get()
-        guiargs.sprite = spriteVar.get() if spriteVar.get() else None
+        guiargs.sprite = sprite
         try:
             adjust(args=guiargs)
         except Exception as e:
