--- conflicted
+++ resolved
@@ -6,11 +6,7 @@
 ## What does randomization do to this game?
 Items which would normally be acquired throughout the game have been moved around! Progression logic remains, so the game is always able to be completed. However, because of the item shuffle, the player may need to access certain areas before they would in the vanilla game. For example, the Windwalker (flying machine) is accessible as soon as any weapon is obtained.
 
-<<<<<<< HEAD
-Additional help can be found in the [Evermizer guide](https://github.com/black-sliver/evermizer/blob/feat-mw/guide.md).
-=======
-Additional help can be found in the [guide](https://github.com/black-sliver/evermizer/blob/master/guide.md).
->>>>>>> 3ee4be2e
+Additional help can be found in the [Evermizer guide](https://github.com/black-sliver/evermizer/blob/master/guide.md).
 
 ## What items and locations get shuffled?
 All gourds/chests/pots, boss drops and alchemists are shuffled. Alchemy ingredients, sniff spot items, call bead spells and the dog can be randomized using yaml options.
